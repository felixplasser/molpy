--- conflicted
+++ resolved
@@ -216,21 +216,7 @@
         try:
             indices = self.maybe_fetch_dset('SUPSYM_IRREP_INDICES')
         except DataNotAvailable:
-<<<<<<< HEAD
-            indices = np.empty(sum(self.n_bas**2), dtype=np.int_)
-            indices.fill(0)
-        return arr_to_lst(indices, self.n_bas)
-
-    def supsym_irrep_ids(self):
-
-        try:
-            indices = self.maybe_fetch_dset('SUPSYM_IRREP_IDS')
-        except DataNotAvailable:
-            indices = np.empty(sum(self.n_bas**2), dtype=np.int_)
-            indices.fill(0)
-=======
             indices = np.zeros(sum(self.n_bas**2), dtype=int)
->>>>>>> 15c672fc
         return arr_to_lst(indices, self.n_bas)
 
     def supsym_irrep_labels(self):
