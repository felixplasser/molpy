import numpy as np
from collections import namedtuple
from scipy import linalg as la
import re

from . import export
from .mh5 import MolcasHDF5
from .inporb import MolcasINPORB
from .tools import lst_to_arr, argsort
from .errors import Error, DataNotAvailable

try:
    import libmsym as msym
except ImportError:
    msym = None


typename = {
    'f': 'fro',
    'i': 'ina',
    '1': 'RAS1',
    '2': 'RAS2',
    '3': 'RAS3',
    's': 'sec',
    'd': 'del',
    '-': 'NA',
    }

angmom_name = ['s', 'p', 'd', 'f', 'g', 'h', 'i', 'k', 'l', 'm', 'n']


@export
class BasisSet():
    """
    The BasisSet class groups data ragarding centers (their position and charge),
    and contains a array of contracted and primitive basis function IDs.
    """
    def __init__(self, center_labels, center_charges, center_coordinates,
                 contracted_ids, primitive_ids, primitives):
        self.center_labels = np.asarray(center_labels)
        self.center_charges = np.asarray(center_charges)
        self.center_coordinates = np.asarray(center_coordinates)
        self.contracted_ids = contracted_ids
        self.primitive_ids = primitive_ids
        self.primitives = primitives

        if self.contracted_ids is not None:
            center_ids = sorted(set((id[0] for id in self.contracted_ids)))
            assert len(self.center_labels) == len(center_ids)
            # assert center_ids[0] == 0
            # assert center_ids[-1] == len(self.centers) - 1

        self.n_cgto = self.contracted_ids.shape[0]
        self.n_pgto = self.primitive_ids.shape[0]

        self.cgto_molcas_indices = argsort(self._idtuples_ladder_order)
        self.cgto_molden_indices = argsort(self._idtuples_updown_order)

    @property
    def primitive_tree(self):
        """
        Generate a primitives hierarchy as a nested list of centers, angular momenta,
        and shells, where each shell is a dict of exponents and coefficients.

        Example code for printing the tree 'centers':

        """

        if self.primitive_ids is None or self.primitives is None:
            return None

        centers = []

        center_ids = self.primitive_ids[:,0]
        angmom_ids = self.primitive_ids[:,1]
        shell_ids = self.primitive_ids[:,2]

        for center_id in np.unique(center_ids):
            center_selection = (center_ids == center_id)

            center = {}
            center['id'] = center_id
            center['label'] = self.center_labels[center_id-1]
            center['angmoms'] = []

            for angmom_id in np.unique(angmom_ids[center_selection]):
                angmom_selection = center_selection & (angmom_ids == angmom_id)

                angmom = {}
                angmom['value'] = angmom_id
                angmom['shells'] = []

                for shell_id in np.unique(shell_ids[angmom_selection]):
                    shell_selection = angmom_selection & (shell_ids == shell_id)

                    shell = {}
                    shell['id'] = shell_id
                    shell['exponents'] = self.primitives[shell_selection,0]
                    shell['coefficients'] = self.primitives[shell_selection,1]

                    angmom['shells'].append(shell)

                center['angmoms'].append(angmom)

            centers.append(center)
        return centers

    def copy(self):
        return BasisSet(
            self.center_labels.copy(),
            self.center_charges.copy(),
            self.center_coordinates.copy(),
            self.contracted_ids.copy(),
            self.primitive_ids.copy(),
            self.primitives.copy(),
            )

    def __getitem__(self, index):
        return BasisSet(
            self.center_labels.copy(),
            self.center_charges.copy(),
            self.center_coordinates.copy(),
            self.contracted_ids[index],
            self.primitive_ids.copy(),
            self.primitives.copy(),
            )

    def __str__(self):
        lines = []
        for center in self.primitive_tree:
            lines.append('center {:d} ({:s}):'.format(center['id'], center['label']))
            for angmom in center['angmoms']:
                lines.append('l = {:d}:'.format(angmom['value']))
                for shell in angmom['shells']:
                    lines.append('n = {:d}'.format(shell['id']))
                    coef = shell['coefficients']
                    exp = shell['exponents']
                    for c, e in zip(coef, exp):
                        lines.append('coef/exp = {:f} {:f}'.format(c, e))
        return '\n'.join(lines)

    @property
    def labels(self):
        """ convert basis function ID tuples into a human-readable label """
        label_list = []
        for basis_id in self.contracted_ids:
            c, n, l, m, = basis_id
            center_lbl = self.center_labels[c-1]
            n_lbl = str(n+l) if n+l < 10 else '*'
            l_lbl = angmom_name[l]
            if l == 0:
                m_lbl = ''
            elif l == 1:
                m_lbl = ['y','z','x'][m+1]
            else:
                m_lbl = str(m)[::-1]
            label =  '{:6s}{:1s}{:1s}{:2s}'.format(center_lbl, n_lbl, l_lbl, m_lbl)
            label_list.append(label)
        return np.array(label_list, dtype='U')

    @property
    def _idtuples_ladder_order(self):
        """
        rank a basis tuple according to Molcas ordering

        angmom components are ranked as (...,-2,-1,0,+1,+2,...)
        """
        idtuples = []
        for id_tuple in self.contracted_ids:
            center, n, l, m, = id_tuple
            if l == 1 and m == 1:
                m = -2
            idtuples.append((center, l, m, n))
        return idtuples

    @property
    def _idtuples_updown_order(self):
        """
        rank a basis tuple according to Molden/Gaussian ordering

        angmom components are ranked as (0,1+,1-, 2+,2-,...)
        """
        idtuples = []
        for id_tuple in self.contracted_ids:
            center, n, l, m, = id_tuple
            if l == 1 and m == 0:
                m = 2
            if m < 0:
                m = -m + 0.5
            idtuples.append((center, l, n, m))
        return idtuples

    def argsort_ids(self, ids=None, order='molcas'):
        """
        Reorder the supplied ids of the contracted functions by either
        Molcas or Molden/Gaussian ranking and return an array of indices.
        """
        if ids is None:
            ids = np.arange(self.n_cgto)

        if order == 'molcas':
            selection = self.cgto_molcas_indices[ids]
        elif order == 'molden':
            selection = self.cgto_molden_indices[ids]
        else:
            raise Error('invalid order parameter')
        return selection

    def angmom_ids(self, ids=None, limit=3):
        """
        Limit the basis ids by angular momentum. The default is to limit up
        to f functions (angular momentum 3).
        """
        if ids is None:
            ids = np.arange(self.n_cgto)

        cgto_angmom_ids = self.contracted_ids[ids,2]
        selection, = np.where(cgto_angmom_ids <= limit)
        return selection


@export
class OrbitalSet():
    """
    Represents a set of orbitals with a common basis set, and keeps track of
    their properties (energy, occupation, type, irrep).
    """
    def __init__(self, coefficients, ids=None, types=None,
                 irreps=None, energies=None, occupations=None,
                 basis_ids=None, basis_set=None):

        self.coefficients = np.asarray(coefficients)
        self.n_bas = coefficients.shape[0]
        self.n_orb = coefficients.shape[1]

        if irreps is None:
            self.irreps = np.zeros(self.n_bas)
            self.n_irreps = 1
        else:
            self.irreps = irreps
            self.n_irreps = len(set(irreps))

        self.n_irreps = len(np.unique(irreps))

        if ids is None:
            self.ids = 1 + np.arange(self.n_orb)
        else:
            self.ids = ids

        if types is None:
            self.types = np.array(['-'] * self.n_bas)
        else:
            self.types = types

        if energies is None:
            self.energies = np.array([np.nan] * self.n_bas)
        else:
            self.energies = energies

        if occupations is None:
            self.occupations = np.array([np.nan] * self.n_bas)
        else:
            self.occupations = occupations

        if basis_ids is None:
            self.basis_ids = np.arange(self.n_bas)
        else:
            self.basis_ids = basis_ids

        self.basis_set = basis_set

    def copy(self):
        return self.__class__(
            self.coefficients.copy(),
            ids=self.ids.copy(),
            types=self.types.copy(),
            irreps=self.irreps.copy(),
            energies=self.energies.copy(),
            occupations=self.occupations.copy(),
            basis_ids=self.basis_ids.copy(),
            basis_set=self.basis_set,
            )

    def __getitem__(self, index):
        return self.__class__(
            self.coefficients[:,index],
            ids=self.ids[index],
            types=self.types[index],
            irreps=self.irreps[index],
            energies=self.energies[index],
            occupations=self.occupations[index],
            basis_ids=self.basis_ids.copy(),
            basis_set=self.basis_set,
            )

    def filter_basis(self, index):
        return self.__class__(
            self.coefficients[index,:],
            ids=self.ids.copy(),
            types=self.types.copy(),
            irreps=self.irreps.copy(),
            energies=self.energies.copy(),
            occupations=self.occupations.copy(),
            basis_ids=self.basis_ids[index],
            basis_set=self.basis_set,
            )

    def sort_basis(self, order='molcas'):

        ids = self.basis_set.argsort_ids(self.basis_ids, order=order)
        return self.filter_basis(ids)

    def limit_basis(self, limit=3):

        ids = self.basis_set.angmom_ids(self.basis_ids, limit=limit)
        return self.filter_basis(ids)

    def __str__(self):
        """
        returns the Orbital coefficients formatted as columns
        """

        prefix = '{:16s}'
        int_template = prefix + self.n_orb * '{:10d}'
        float_template = prefix + self.n_orb * '{:10.4f}'
        str_template = prefix + self.n_orb * '{:>10s}'

        lines = []

        line = int_template.format("ID", *self.ids)
        lines.append(line)

        line = str_template.format('', *(['------'] * self.n_orb))
        lines.append(line)

        line = int_template.format("irrep", *self.irreps)
        lines.append(line)

        line = float_template.format('Occupation', *self.occupations)
        lines.append(line)

        line = float_template.format('Energy', *self.energies)
        lines.append(line)

        line = str_template.format('Type Index', *[typename[idx] for idx in self.types])
        lines.append(line)

        try:
            labels = self.basis_set.labels[self.basis_ids]
        except AttributeError:
            labels = self.basis_ids.astype('U')

        lines.append('')

        for ibas in range(self.n_bas):
            line = float_template.format(labels[ibas], *np.ravel(self.coefficients[ibas,:]))
            lines.append(line)

        lines.append('')

        return '\n'.join(lines)

    def show(self, cols=10):
        """
        prints the entire orbital set in blocks of cols orbitals
        """

        if self.n_orb == 0:
            print('no orbitals to show... perhaps you filtered too strictly?')

        for offset in range(0, self.n_orb, cols):
            orbitals = self[offset:offset+cols]
            print(orbitals)

    def show_by_irrep(self, cols=10):

        if self.n_irreps > 1:
            for irrep in range(self.n_irreps):
                print('symmetry {:d}'.format(irrep+1))
                print()
                indices, = np.where(self.irreps == irrep)
                self[indices].sorted(reindex=True).show(cols=cols)
        else:
            self.show(cols=cols)

    def show_symmetry_species(self):
        bs = self.basis_set
        
        elements = [msym.Element(coordinates = Coord, charge = int(Charge))
                    for Coord, Charge in zip(bs.center_coordinates, bs.center_charges)]
    
        basis_functions = [msym.RealSphericalHarmonic(element = elements[element_id-1], n = n + l, l = l, m = m)
                           for [element_id, n, l, m] in bs.contracted_ids]
        
        with msym.Context(elements = elements, basis_functions = basis_functions) as ctx:
            point_group = ctx.find_symmetry()
            species_names = [s.name for s in ctx.character_table.symmetry_species]
            coefficients = np.asarray(self.coefficients)
            for offset in range(0,self.n_orb):
                mo = coefficients[:,offset]
                #mo /= np.linalg.norm(mo)
                species_components = ctx.symmetry_species_components(mo)
                print(offset,': ',' + '.join(['%f %s' % k for k in zip(species_components, species_names) if k[0] > 1.0e-6]))
        

    def sorted(self, reindex=False):
        """
        returns a new orbitals set sorted first by typeid, then by
        increasing energy, and finally by decreasing occupation.
        """

        index = np.lexsort((self.energies, -self.occupations))

        if reindex:
            ids = None
        else:
            ids = self.ids[index]

        return self.__class__(
            self.coefficients[:,index],
            ids=ids,
            types=self.types[index],
            irreps=self.irreps[index],
            energies=self.energies[index],
            occupations=self.occupations[index],
            basis_ids=self.basis_ids.copy(),
            basis_set=self.basis_set,
            )

    def type(self, *typeids):
        """
        returns a new orbital set with only the requested type ids.
        """

        mo_indices = []
        for typeid in typeids:
            mo_set, = np.where(self.types == typeid)
            mo_indices.extend(mo_set)

        return self[mo_indices]

    def erange(self, lo, hi):
        """
        returns a new orbital set with orbitals that have an energy
        between lo and hi.
        """

        return self[(self.energies > lo) & (self.energies < hi)]

    def pattern(self, regex):
        """
        returns a new orbital set where the basis functions have been
        filtered as those which labels are matching the supplied regex.
        """
        matching = [bool(re.search(regex, label)) for label in self.basis_set.labels]

        return self.filter_basis(np.asarray(matching))

    def sanitize(self):
        """
        Sanitize the orbital data, replacing NaN or missing values with safe
        placeholders.
        """
        for attribute in ['occupations', 'energies', 'coefficients']:
            array = getattr(self, attribute)
            selection = np.where(np.isnan(array))
            array[selection] = 0.0

        selection = np.where(self.types == '-')
        self.types[selection] = 's'


@export
class Wavefunction():
    def __init__(self, mo, basis_set, salcs=None,
                 overlap=None, fockint=None,
                 spinmult=None, n_bas=None, n_sym=None):
        self.mo = mo
        if 'alpha' in mo and 'beta' in mo:
            self.unrestricted = True
        elif 'restricted' in mo:
            self.unrestricted = False
        else:
            raise Exception('invalid key(s) in mo dict')
        self.basis_set = basis_set
        self.salcs = salcs
        self.overlap = overlap
        self.fockint = fockint
        self.spinmult = spinmult
        self.n_bas = n_bas
        self.n_sym = n_sym

    def electronic_info(self):
        '''
        return a tuple containing the total number of electrons, the number of
        alpha electrons, the number of beta electrons, and the spin multiplicity.
        When occupation numbers are not available (i.e. NaNs), the number of
        electrons will be set to represent a neutral system.
        '''
        if self.unrestricted:
            n_alpha = int(np.sum(self.mo['alpha'].occupations))
            n_beta = int(np.sum(self.mo['beta'].occupations))
            n_electrons = n_alpha + n_beta
            if self.spinmult is None:
                spinmult = n_alpha - n_beta + 1
            else:
                spinmult = self.spinmult
        else:
            n_electrons = np.sum(self.mo['restricted'].occupations)
            if self.spinmult is None:
                spinmult = 1
            else:
                spinmult = self.spinmult
            n_beta = (n_electrons - (spinmult - 1)) // 2
            n_alpha = n_electrons - n_beta
        electronic_charge = -n_electrons
        return (n_electrons, n_alpha, n_beta, spinmult, electronic_charge)

    def nuclear_info(self):
        '''
        return a tuple containing the total number of atoms and nuclear charge
        '''
        n_atoms = len(self.basis_set.center_labels)
        nuclear_charge = int(np.sum(self.basis_set.center_charges))
        return (n_atoms, nuclear_charge)

    def print_orbitals(self, types=None, erange=None, pattern=None, order=None):

        for kind in ('restricted', 'alpha', 'beta'):
            if kind not in self.mo:
                continue
            else:
                orbitals = self.mo[kind]

            if types is not None:
                orbitals = orbitals.type(*types)

            if erange is not None:
                orbitals = orbitals.erange(*erange)

            if pattern is not None:
                orbitals = orbitals.pattern(pattern)

            if order is not None:
                orbitals = orbitals.sort_basis(order=order)

            self._print_mo_header(kind=kind)
            if self.n_sym > 1:
                orbitals.show_by_irrep()
            else:
                orbitals.show()

<<<<<<< HEAD
    def print_symmetry_species(self, types=None, erange=None, pattern=None,
                               kind='restricted', order=None):
        try:
            orbitals = self.mo[kind]
        except KeyError:
            raise Error('invalid orbital kind parameter')

        if types is not None:
            orbitals = orbitals.type(*types)

        if erange is not None:
            orbitals = orbitals.erange(*erange)

        if pattern is not None:
            orbitals = orbitals.pattern(pattern)

        if order is not None:
            orbitals = orbitals.sort_basis(order=order)

        orbitals.show_symmetry_species()

    def guessorb(self, kind='restricted'):
=======
    def guessorb(self):
>>>>>>> 91025c70
        """
        return a set of molecular orbitals that diagonalize the atomic fock matrix.
        """
        guessorb = {}
        Smat_ao = np.asmatrix(self.overlap)
        Fmat_ao = np.asmatrix(self.fockint)
        Fmat_ao = Smat_ao.T * Fmat_ao * Smat_ao
        for kind in self.mo.keys():
            C_mo = np.asmatrix(self.mo[kind].coefficients)
            E_mo = np.empty(len(self.mo[kind].energies))
            irreps = self.mo[kind].irreps.copy()
            for irrep in np.unique(irreps):
                mo_set, = np.where(irreps == irrep)
                Cmat = C_mo[:,mo_set]
                Smat_mo = Cmat.T * Smat_ao * Cmat
                # orthonormalize
                s,U = np.linalg.eigh(Smat_mo)
                U_lowdin = U * np.diag(1/np.sqrt(s)) * U.T
                Cmat = Cmat * U_lowdin
                # diagonalize metric Fock
                Fmat_mo = Cmat.T * Fmat_ao * Cmat
                f,U = np.linalg.eigh(Fmat_mo)
                Cmat = Cmat * U
                # copy back to correct supsym id
                C_mo[:,mo_set] = Cmat
                E_mo[mo_set] = f
            # finally, create new orbital set with new coefficients and energies
            mo_order = np.argsort(E_mo)
            guessorb[kind] = OrbitalSet(C_mo[:,mo_order],
                                        energies=E_mo[mo_order],
                                        irreps=irreps[mo_order],
                                        basis_set=self.mo[kind].basis_set)
        return guessorb

    def salcorb(self, kind='restricted'):
        """
        generate a set of initial molecular orbitals from SALCs
        """
        if msym is None:
            raise ImportError('no libmsym installation found')

        symorb = {}
        
        Smat_ao = np.asmatrix(self.overlap)
        Fmat_ao = np.asmatrix(self.fockint)

        bs = self.basis_set
        
        elements = [msym.Element(coordinates = Coord, charge = int(Charge))
                    for Coord, Charge in zip(bs.center_coordinates, bs.center_charges)]
    
        basis_functions = [msym.RealSphericalHarmonic(element = elements[element_id-1], n = n + l, l = l, m = m)
                           for [element_id, n, l, m] in bs.contracted_ids]

        E_salcs = np.empty(len(basis_functions))
        supsym = np.empty(len(basis_functions), dtype=np.int_)
        
        with msym.Context(elements = elements, basis_functions = basis_functions) as ctx:
            point_group = ctx.find_symmetry()
            species_names = [s.name for s in ctx.character_table.symmetry_species]
            (C_salcs, salc_species, partner_functions) = ctx.salcs
            C_salcs = C_salcs.T
            salc_components = np.array([pf.dim for pf in partner_functions])

            salc_sc = [(s, np.sort(np.unique(salc_components[salc_species == s]))) for s in np.unique(salc_species)]
            salc_sci = {}

            for (species, components) in salc_sc:
                salc_sci.update({(species,c):len(salc_sci) + i for i, c in enumerate(components)})
                comp_head, *comp_tail = components
                select_species = species == salc_species
                select_comp = {c:np.where(np.all([select_species, salc_components == c], axis=0))[0] for c in components}
                Cmat = {c:C_salcs[:,select_comp[c]] for c in components}

                Smat_mo = Cmat[comp_head].T * Smat_ao * Cmat[comp_head]
                
                # average out symmetry breaking in overlap
                for component in comp_tail:
                    Smat_mo += Cmat[component].T * Smat_ao * Cmat[component]
                    
                Smat_mo /= len(components)
                
                # orthonormalize overlap
                s,U = np.linalg.eigh(Smat_mo)
                U_lowdin = U * np.diag(1/np.sqrt(s)) * U.T

                for component in components:
                    Cmat[component] = Cmat[component] * U_lowdin
                
                # average out symmetry breaking in metric Fock
                Fmat_mo = Cmat[comp_head].T * Smat_ao.T * Fmat_ao * Smat_ao * Cmat[comp_head]
                for component in comp_tail:
                    Fmat_mo += Cmat[component].T * Smat_ao.T * Fmat_ao * Smat_ao * Cmat[component]
                    
                Fmat_mo /= len(components)
                
                # diagonalize metric Fock
                f,U = np.linalg.eigh(Fmat_mo)

                for component in components:
                    Cmat[component] = Cmat[component] * U
                    # update components, energies and supsym 
                    select = select_comp[component]
                    supsym[select] = salc_sci[(species,component)]
                    C_salcs[:,select] = Cmat[component]
                    E_salcs[select] = f

            salc_order = np.argsort(E_salcs)
            for kind in self.mo.keys():
                symorb[kind] = OrbitalSet(C_salcs[:,salc_order],
                                          energies=E_salcs[salc_order],
                                          irreps=supsym[salc_order],
                                          basis_set=self.mo[kind].basis_set)

        return Wavefunction(symorb, self.basis_set, n_sym=self.n_sym, n_bas=self.n_bas)
                    
    def symmetrize(self):
        """ Symmetrizes the wavefunction """
        if msym is None:
            raise ImportError('no libmsym installation found')

        bs = self.basis_set
        
        elements = [msym.Element(coordinates = Coord, charge = int(Charge))
                    for Coord, Charge in zip(bs.center_coordinates, bs.center_charges)]
    
        basis_functions = [msym.RealSphericalHarmonic(element = elements[element_id-1], n = n + l, l = l, m = m)
                           for [element_id, n, l, m] in bs.contracted_ids]

        Smat_ao = np.asmatrix(self.overlap)

        symorb = {}
        
        with msym.Context(elements = elements, basis_functions = basis_functions) as ctx:
            point_group = ctx.find_symmetry()
            species = ctx.character_table.symmetry_species
            species_names = [s.name for s in species]
            for kind in self.mo.keys():
                # remove overlap
                C_mo = np.asmatrix(self.mo[kind].coefficients)
                s,U = np.linalg.eigh(C_mo.T*C_mo)
                U_lowdin = U * np.diag(1/np.sqrt(s)) * U.T
                C_mo = C_mo * U_lowdin
                (salcs, species, partner_functions) = ctx.symmetrize_wavefunctions(C_mo.T)
                # orthonormalize
                s,U = np.linalg.eigh(salcs * Smat_ao * salcs.T)
                U_lowdin = U * np.diag(1/np.sqrt(s)) * U.T
                C_mo = C_mo * U_lowdin
                symorb[kind] = OrbitalSet(C_mo,
                                          energies=self.mo[kind].energies,
                                          irreps=self.mo[kind].irreps,
                                          basis_set=self.mo[kind].basis_set)             
        return Wavefunction(symorb, self.basis_set, n_sym=self.n_sym, n_bas=self.n_bas)
        
    def mulliken(self):
        """
        perform a mulliken population analysis
        """
        if self.overlap is not None:
            Smat_ao = np.asmatrix(self.overlap)
        else:
            raise Exception('mulliken analysis is missing the overlap matrix')

        population = {}
        for kind, mo in self.mo.items():
            population[kind] = np.zeros(len(self.basis_set.center_charges))
            Cmat = np.asmatrix(mo.coefficients)
            D = Cmat * np.diag(mo.occupations) * Cmat.T
            DS = np.multiply(D, Smat_ao)
            for i, (ao, basis_id) in enumerate(zip(np.asarray(DS), mo.basis_ids)):
                pop = np.sum(ao)
                cgto_tuple = mo.basis_set.contracted_ids[basis_id]
                center_id, l, n, m = cgto_tuple
                population[kind][center_id-1] += pop

        if self.unrestricted:
            population_total = population['alpha'] + population['beta']
        else:
            population_total = population['restricted']
        mulliken_charges = self.basis_set.center_charges - population_total
        return mulliken_charges

    @staticmethod
    def _print_mo_header(kind=None, width=128, delim='*'):
        if kind is not None:
            text = kind + ' molecular orbitals'
        else:
            text = 'molecular orbitals'
        starline = delim * width
        starskip = delim + ' ' * (width - 2) + delim
        titleline = delim + text.title().center(width - 2, ' ') + delim
        print('\n'.join([starline, starskip, titleline, starskip, starline, '']))

    @classmethod
    def from_h5(cls, filename):
        """ Generates a wavefunction from a Molcas HDF5 file """
        f = MolcasHDF5(filename, 'r')

        n_bas = f.n_bas

        if n_bas is None:
            raise Exception('no basis set size available on file')

        n_sym = len(n_bas)

        if n_sym > 1:
            n_atoms = f.natoms_all()
            center_labels = f.desym_center_labels()
            center_charges = f.desym_center_charges()
            center_coordinates = f.desym_center_coordinates()
            contracted_ids = f.desym_basis_function_ids()
            salcs = f.desym_matrix()
        else:
            n_atoms = f.natoms_unique()
            center_labels = f.center_labels()
            center_charges = f.center_charges()
            center_coordinates = f.center_coordinates()
            contracted_ids = f.basis_function_ids()
            overlap = f.ao_overlap_matrix()
            fockint = f.ao_fockint_matrix()
        primitive_ids = f.primitive_ids()
        primitives = f.primitives()


        basis_set = BasisSet(
                center_labels,
                center_charges,
                center_coordinates,
                contracted_ids,
                primitive_ids,
                primitives,
                )

        if n_sym > 1:
            irrep_list = list(np.array([irrep]*nb) for irrep, nb in enumerate(n_bas))
            mo_irreps = lst_to_arr(irrep_list)
        else:
            mo_irreps = lst_to_arr(f.supsym_irrep_indices())

        unrestricted = f.unrestricted()
        if unrestricted:
            kinds = ['alpha', 'beta']
        else:
            kinds = ['restricted']

        mo = {}
        for kind in kinds:
            mo_occupations = f.mo_occupations(kind=kind)
            mo_energies = f.mo_energies(kind=kind)
            mo_typeindices = f.mo_typeindices(kind=kind)
            mo_vectors = f.mo_vectors(kind=kind)

            mo_occupations = lst_to_arr(mo_occupations)
            mo_energies = lst_to_arr(mo_energies)
            mo_typeindices = lst_to_arr(mo_typeindices)
            mo_vectors = la.block_diag(*mo_vectors)

            if n_sym > 1:
                mo_vectors = np.dot(salcs, mo_vectors)

            mo[kind] = OrbitalSet(mo_vectors,
                                  types=mo_typeindices,
                                  irreps=mo_irreps,
                                  energies=mo_energies,
                                  occupations=mo_occupations,
                                  basis_set=basis_set)

        overlap = la.block_diag(*f.ao_overlap_matrix())
        fockint = la.block_diag(*f.ao_fockint_matrix())
        if n_sym > 1:
            overlap = np.dot(np.dot(salcs, overlap), salcs.T)
            fockint = np.dot(np.dot(salcs, fockint), salcs.T)

        try:
            ispin = f.ispin()
        except DataNotAvailable:
            ispin = None

        return cls(mo, basis_set,
                   overlap=overlap, fockint=fockint,
                   spinmult=ispin, n_sym=n_sym, n_bas=n_bas)

    @classmethod
    def from_inporb(cls, filename):
        """ Generates a wavefunction from a Molcas INPORB file """
        f = MolcasINPORB(filename, 'r')

        n_bas = f.n_bas

        if n_bas is None:
            raise Exception('no basis set size available on file')

        n_sym = len(n_bas)

        irrep_list = list(np.array([irrep]*nb) for irrep, nb in enumerate(n_bas))
        mo_irreps = lst_to_arr(irrep_list)

        unrestricted = f.unrestricted
        if unrestricted:
            kinds = ['alpha', 'beta']
        else:
            kinds = ['restricted']

        mo = {}
        for kind in kinds:
            f.rewind()
            mo_vectors = f.read_orb(kind=kind)
            mo_occupations = f.read_occ(kind=kind)
            mo_energies = f.read_one(kind=kind)
            mo_typeindices = f.read_index()

            mo_occupations = lst_to_arr(mo_occupations)
            mo_energies = lst_to_arr(mo_energies)
            mo_typeindices = lst_to_arr(mo_typeindices)
            mo_vectors = la.block_diag(*mo_vectors)

            mo[kind] = OrbitalSet(mo_vectors,
                                  types=mo_typeindices,
                                  irreps=mo_irreps,
                                  energies=mo_energies,
                                  occupations=mo_occupations)

        return cls(mo, None, n_sym=n_sym, n_bas=n_bas)<|MERGE_RESOLUTION|>--- conflicted
+++ resolved
@@ -550,32 +550,29 @@
             else:
                 orbitals.show()
 
-<<<<<<< HEAD
     def print_symmetry_species(self, types=None, erange=None, pattern=None,
-                               kind='restricted', order=None):
-        try:
-            orbitals = self.mo[kind]
-        except KeyError:
-            raise Error('invalid orbital kind parameter')
-
-        if types is not None:
-            orbitals = orbitals.type(*types)
-
-        if erange is not None:
-            orbitals = orbitals.erange(*erange)
-
-        if pattern is not None:
-            orbitals = orbitals.pattern(pattern)
-
-        if order is not None:
-            orbitals = orbitals.sort_basis(order=order)
-
-        orbitals.show_symmetry_species()
-
-    def guessorb(self, kind='restricted'):
-=======
+                               order=None):
+        for kind in ('restricted', 'alpha', 'beta'):
+            if kind not in self.mo:
+                continue
+            else:
+                orbitals = self.mo[kind]
+
+            if types is not None:
+                orbitals = orbitals.type(*types)
+
+            if erange is not None:
+                orbitals = orbitals.erange(*erange)
+
+            if pattern is not None:
+                orbitals = orbitals.pattern(pattern)
+
+            if order is not None:
+                orbitals = orbitals.sort_basis(order=order)
+
+            orbitals.show_symmetry_species()
+
     def guessorb(self):
->>>>>>> 91025c70
         """
         return a set of molecular orbitals that diagonalize the atomic fock matrix.
         """
