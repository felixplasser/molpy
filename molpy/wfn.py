import numpy as np
from collections import namedtuple
from scipy import linalg as la
import re

from . import export
from .mh5 import MolcasHDF5
from .inporb import MolcasINPORB
from .tools import lst_to_arr, argsort
from .errors import Error, DataNotAvailable

typename = {
    'f': 'fro',
    'i': 'ina',
    '1': 'RAS1',
    '2': 'RAS2',
    '3': 'RAS3',
    's': 'sec',
    'd': 'del',
    '-': 'NA',
    }

angmom_name = ['s', 'p', 'd', 'f', 'g', 'h', 'i', 'k', 'l', 'm', 'n']


@export
class BasisSet():
    """
    The BasisSet class groups data ragarding centers (their position and charge),
    and contains a array of contracted and primitive basis function IDs.
    """
    def __init__(self, center_labels, center_charges, center_coordinates,
                 contracted_ids, primitive_ids, primitives):
        self.center_labels = np.asarray(center_labels)
        self.center_charges = np.asarray(center_charges)
        self.center_coordinates = np.asarray(center_coordinates)
        self.contracted_ids = contracted_ids
        self.primitive_ids = primitive_ids
        self.primitives = primitives

        if self.contracted_ids is not None:
            center_ids = sorted(set((id[0] for id in self.contracted_ids)))
            assert len(self.center_labels) == len(center_ids)
            # assert center_ids[0] == 0
            # assert center_ids[-1] == len(self.centers) - 1

        self.n_cgto = self.contracted_ids.shape[0]
        self.n_pgto = self.primitive_ids.shape[0]

        self.cgto_molcas_indices = argsort(self._idtuples_ladder_order)
        self.cgto_molden_indices = argsort(self._idtuples_updown_order)

    @property
    def primitive_tree(self):
        """
        Generate a primitives hierarchy as a nested list of centers, angular momenta,
        and shells, where each shell is a dict of exponents and coefficients.

        Example code for printing the tree 'centers':

        """

        if self.primitive_ids is None or self.primitives is None:
            return None

        centers = []

        center_ids = self.primitive_ids[:,0]
        angmom_ids = self.primitive_ids[:,1]
        shell_ids = self.primitive_ids[:,2]

        for center_id in np.unique(center_ids):
            center_selection = (center_ids == center_id)

            center = {}
            center['id'] = center_id
            center['label'] = self.center_labels[center_id-1]
            center['angmoms'] = []

            for angmom_id in np.unique(angmom_ids[center_selection]):
                angmom_selection = center_selection & (angmom_ids == angmom_id)

                angmom = {}
                angmom['value'] = angmom_id
                angmom['shells'] = []

                for shell_id in np.unique(shell_ids[angmom_selection]):
                    shell_selection = angmom_selection & (shell_ids == shell_id)

                    shell = {}
                    shell['id'] = shell_id
                    shell['exponents'] = self.primitives[shell_selection,0]
                    shell['coefficients'] = self.primitives[shell_selection,1]

                    angmom['shells'].append(shell)

                center['angmoms'].append(angmom)

            centers.append(center)
        return centers

    def copy(self):
        return BasisSet(
            self.center_labels.copy(),
            self.center_charges.copy(),
            self.center_coordinates.copy(),
            self.contracted_ids.copy(),
            self.primitive_ids.copy(),
            self.primitives.copy(),
            )

    def __getitem__(self, index):
        return BasisSet(
            self.center_labels.copy(),
            self.center_charges.copy(),
            self.center_coordinates.copy(),
            self.contracted_ids[index],
            self.primitive_ids.copy(),
            self.primitives.copy(),
            )

    def __str__(self):
        lines = []
        for center in self.primitive_tree:
            lines.append('center {:d} ({:s}):'.format(center['id'], center['label']))
            for angmom in center['angmoms']:
                lines.append('l = {:d}:'.format(angmom['value']))
                for shell in angmom['shells']:
                    lines.append('n = {:d}'.format(shell['id']))
                    coef = shell['coefficients']
                    exp = shell['exponents']
                    for c, e in zip(coef, exp):
                        lines.append('coef/exp = {:f} {:f}'.format(c, e))
        return '\n'.join(lines)

    @property
    def labels(self):
        """ convert basis function ID tuples into a human-readable label """
        label_list = []
        for basis_id in self.contracted_ids:
            c, n, l, m, = basis_id
            center_lbl = self.center_labels[c-1]
            n_lbl = str(n+l) if n+l < 10 else '*'
            l_lbl = angmom_name[l]
            if l == 0:
                m_lbl = ''
            elif l == 1:
                m_lbl = ['y','z','x'][m+1]
            else:
                m_lbl = str(m)[::-1]
            label =  '{:6s}{:1s}{:1s}{:2s}'.format(center_lbl, n_lbl, l_lbl, m_lbl)
            label_list.append(label)
        return np.array(label_list, dtype='U')

    @property
    def _idtuples_ladder_order(self):
        """
        rank a basis tuple according to Molcas ordering

        angmom components are ranked as (...,-2,-1,0,+1,+2,...)
        """
        idtuples = []
        for id_tuple in self.contracted_ids:
            center, n, l, m, = id_tuple
            if l == 1 and m == 1:
                m = -2
            idtuples.append((center, l, m, n))
        return idtuples

    @property
    def _idtuples_updown_order(self):
        """
        rank a basis tuple according to Molden/Gaussian ordering

        angmom components are ranked as (0,1+,1-, 2+,2-,...)
        """
        idtuples = []
        for id_tuple in self.contracted_ids:
            center, n, l, m, = id_tuple
            if l == 1 and m == 0:
                m = 2
            if m < 0:
                m = -m + 0.5
            idtuples.append((center, l, n, m))
        return idtuples

    def argsort_ids(self, ids=None, order='molcas'):
        """
        Reorder the supplied ids of the contracted functions by either
        Molcas or Molden/Gaussian ranking and return an array of indices.
        """

        if ids is None:
            ids = np.arange(self.n_cgto)

        if order == 'molcas':
            return self.cgto_molcas_indices[ids]
        elif order == 'molden':
            return self.cgto_molden_indices[ids]
        else:
<<<<<<< HEAD
            if not self.nsym:
                print('no symmetry info, taking length of NBAS')
                self.nsym = len(self.nbas)
            else:
                if self.nsym != len(self.nbas):
                    raise Exception('corrupted data: NSYM != length of NBAS')
        self.irrep_labels = maybe_get(f, 'irrep_labels')

        # basis set information
        self.natoms_unique = maybe_get(f, 'natoms_unique')
        self.center_labels = maybe_get(f, 'center_labels')
        self.center_charges = maybe_get(f, 'center_charges')
        self.center_coordinates = maybe_get(f, 'center_coordinates')
        self.basis_function_ids = maybe_get(f, 'basis_function_ids', self.nbas)

        if self.center_labels is not None:
            self.center_idx = ordered_list(self.center_labels)

        # desymmetrization information
        self.natoms_all = maybe_get(f, 'natoms_all')
        self.desym_center_labels = maybe_get(f, 'desym_center_labels')
        self.desym_center_charges = maybe_get(f, 'desym_center_charges')
        self.desym_center_coordinates = maybe_get(f, 'desym_center_coordinates')
        self.desym_basis_function_ids = maybe_get(f, 'desym_basis_function_ids')

        if self.desym_center_labels is not None:
            self.desym_center_idx = ordered_list(self.desym_center_labels)

        self.desym_matrix = maybe_get(f, 'desym_matrix', self.nbas)

        if self.desym_center_labels is not None:
            self.desym_center_unique_idx = {}
            for idx, lbl in enumerate(self.desym_center_labels):
                unique_center = lbl[:lenin]
                unique_idx = self.center_idx[unique_center]
                element, = re.match('([^\d]+)', unique_center).groups()
                lbl_new = '{:6s}'.format(element + str(1+idx))
                self.desym_center_labels[idx] = lbl_new
                self.desym_center_unique_idx[lbl_new] = unique_idx
            self.desym_center_idx = ordered_list(self.desym_center_labels)

        # basis set for unique centers
        self.basisset = maybe_get(f, 'basisset')

        # AO matrices
        self.ao_overlap_matrix = maybe_get(f, 'ao_overlap_matrix', self.nbas)
        self.ao_fockint_matrix = maybe_get(f, 'ao_fockint_matrix', self.nbas)

        # wavefunction data
        self.uhf = safe_select(maybe_get(f, 'uhf'), False)
        self.mo_occupations, self.mo_occupations_b = maybe_get(f, 'mo_occupations', self.nbas, self.uhf)
        self.mo_energies, self.mo_energies_b = maybe_get(f, 'mo_energies', self.nbas, self.uhf)
        self.mo_typeindices, self.mo_typeindices_b = maybe_get(f, 'mo_typeindices', self.nbas, self.uhf)
        self.mo_vectors, self.mo_vectors_b = maybe_get(f, 'mo_vectors', self.nbas, self.uhf)

        # electron data
        self.spin_multiplicity = safe_select(maybe_get(f, 'ispin'), 1)
        if self.uhf:
            self.nelec_a = int(np.sum(np.sum(occ) for occ in self.mo_occupations))
            self.nelec_b = int(np.sum(np.sum(occ) for occ in self.mo_occupations_b))
            self.nelec = self.nelec_a + self.nelec_b
            self.spin_multiplicity = (self.nelec_a - self.nelec_b) + 1
=======
            raise Error('invalid order parameter')


@export
class OrbitalSet():
    """
    Represents a set of orbitals with a common basis set, and keeps track of
    their properties (energy, occupation, type, irrep).
    """
    def __init__(self, coefficients, ids=None, types=None,
                 irreps=None, energies=None, occupations=None,
                 basis_ids=None, basis_set=None):

        self.coefficients = np.asmatrix(coefficients)
        self.n_bas = coefficients.shape[0]
        self.n_orb = coefficients.shape[1]
        assert self.n_bas != 0
        assert self.n_orb != 0

        if irreps is None:
            self.irreps = np.zeros(self.n_bas)
            self.n_irreps = 1
>>>>>>> 1dc724a1
        else:
            self.irreps = irreps
            self.n_irreps = len(set(irreps))

<<<<<<< HEAD
        if self.desym_center_charges is not None:
            self.charge = int(np.sum(self.desym_center_charges)) - self.nelec
        elif self.center_charges is not None:
            self.charge = int(np.sum(self.center_charges)) - self.nelec

        self.supsym_nsym = maybe_get(f, 'supsym_nsym')
        self.supsym_irrep_indices, self.supsym_irrep_indices_b = maybe_get(f, 'supsym_irrep_indices', self.nbas, self.uhf)
        self.supsym_irrep_labels = maybe_get(f, 'supsym_irrep_labels')
        if self.supsym_irrep_labels is not None:
            self.supsym_nsym = [len(self.supsym_irrep_labels)]

    def print_orbitals(self, ao_pattern=None, typeid_list=None, linewidth=10):

        """ prints the MO vectors as formatted columns """

        # early check on required data
        if self.mo_vectors is None:
            raise Exception('cannot print orbitals, no MO coefficients present!')

        # substitute optional data
        irrep_labels = safe_select(self.irrep_labels, np.array(['?']*self.nsym, dtype='U1'))
        basis_function_ids = safe_select(self.basis_function_ids, [None for nb in self.nbas])

        for mo_category, mo_typeindices, mo_occupations, mo_energies, mo_vectors, mo_irreps, \
                in zip(('Alpha', 'Beta') if self.uhf else ('', None),
                       (self.mo_typeindices, self.mo_typeindices_b),
                       (self.mo_occupations, self.mo_occupations_b),
                       (self.mo_energies, self.mo_energies_b),
                       (self.mo_vectors, self.mo_vectors_b),
                       (self.supsym_irrep_indices, self.supsym_irrep_indices_b),
                       ):

            if mo_category is None:
                continue

            mo_typeindices = safe_select(mo_typeindices, [np.array(['?']*nb, dtype='U1') for nb in self.nbas])
            mo_occupations = safe_select(mo_occupations, [np.zeros(nb) for nb in self.nbas])
            mo_energies = safe_select(mo_energies, [np.zeros(nb) for nb in self.nbas])

            mo_type = {
                'f': 'frozen',
                'i': 'inactive',
                '1': 'RAS1',
                '2': 'RAS2',
                '3': 'RAS3',
                's': 'secondary',
                'd': 'deleted',
                '?': 'unknown',
                }

            # time for output!
            if mo_category:
                print('{:s} Molecular Orbitals:'.format(mo_category))
                print()
=======
        self.n_irreps = len(np.unique(irreps))

        if ids is None:
            self.ids = 1 + np.arange(self.n_orb)
        else:
            self.ids = ids

        if types is None:
            self.types = np.array(['-'] * self.n_bas)
        else:
            self.types = types

        if energies is None:
            self.energies = np.array([np.nan] * self.n_bas)
        else:
            self.energies = energies

        if occupations is None:
            self.occupations = np.array([np.nan] * self.n_bas)
        else:
            self.occupations = occupations

        if basis_ids is None:
            self.basis_ids = np.arange(self.n_bas)
        else:
            self.basis_ids = basis_ids

        self.basis_set = basis_set

    def copy(self):
        return self.__class__(
            self.coefficients.copy(),
            ids=self.ids.copy(),
            types=self.types.copy(),
            irreps=self.irreps.copy(),
            energies=self.energies.copy(),
            occupations=self.occupations.copy(),
            basis_ids=self.basis_ids.copy(),
            basis_set=self.basis_set,
            )

    def __getitem__(self, index):
        return self.__class__(
            self.coefficients[:,index],
            ids=self.ids[index],
            types=self.types[index],
            irreps=self.irreps[index],
            energies=self.energies[index],
            occupations=self.occupations[index],
            basis_ids=self.basis_ids.copy(),
            basis_set=self.basis_set,
            )

    def filter_basis(self, index):
        return self.__class__(
            self.coefficients[index,:],
            ids=self.ids.copy(),
            types=self.types.copy(),
            irreps=self.irreps.copy(),
            energies=self.energies.copy(),
            occupations=self.occupations.copy(),
            basis_ids=self.basis_ids[index],
            basis_set=self.basis_set,
            )

    def sort_basis(self, order='molcas'):

        ids = self.basis_set.argsort_ids(self.basis_ids, order=order)
        return self.filter_basis(ids)

    def __str__(self):
        """
        returns the Orbital coefficients formatted as columns
        """

        lines = []

        prefix = '{:16s}'
        int_template = prefix + self.n_orb * '{:10d}'
        float_template = prefix + self.n_orb * '{:10.4f}'
        str_template = prefix + self.n_orb * '{:>10s}'

        line = int_template.format("ID", *self.ids)
        lines.append(line)
        lines.append('')

        line = int_template.format("irrep", *self.irreps)
        lines.append(line)

        line = float_template.format('Occupation', *self.occupations)
        lines.append(line)

        line = float_template.format('Energy', *self.energies)
        lines.append(line)

        line = str_template.format('Type Index', *[typename[idx] for idx in self.types])
        lines.append(line)

        try:
            labels = self.basis_set.labels[self.basis_ids]
        except AttributeError:
            labels = self.basis_ids.astype('U')

        lines.append('')

        for ibas in range(self.n_bas):
            line = float_template.format(labels[ibas], *np.ravel(self.coefficients[ibas,:]))
            lines.append(line)

        return '\n'.join(lines)

    def show(self, cols=10):
        """
        prints the entire orbital set in blocks of cols orbitals
        """
>>>>>>> 1dc724a1

        for offset in range(0, self.n_orb, cols):
            orbitals = self[offset:offset+cols]
            print(orbitals)

    def show_by_irrep(self, cols=10):

        if self.n_irreps > 1:
            for irrep in range(self.n_irreps):
                print('symmetry {:d}'.format(irrep))
                print()
                indices, = np.where(self.irreps == irrep)
                self[indices].sorted(reindex=True).show(cols=cols)
        else:
            self.show(cols=cols)

    def sorted(self, reindex=False):
        """
        returns a new orbitals set sorted first by typeid, then by
        increasing energy, and finally by decreasing occupation.
        """

        index = np.lexsort((self.energies, -self.occupations))

        if reindex:
            ids = None
        else:
            ids = self.ids[index]

        return self.__class__(
            self.coefficients[:,index],
            ids=ids,
            types=self.types[index],
            irreps=self.irreps[index],
            energies=self.energies[index],
            occupations=self.occupations[index],
            basis_ids=self.basis_ids.copy(),
            basis_set=self.basis_set,
            )

    def type(self, *typeids):
        """
        returns a new orbital set with only the requested type ids.
        """

        mo_indices = []
        for typeid in typeids:
            mo_set, = np.where(self.types == typeid)
            mo_indices.extend(mo_set)

        return self[mo_indices]

    def erange(self, lo, hi):
        """
        returns a new orbital set with orbitals that have an energy
        between lo and hi.
        """

        return self[(self.energies > lo) & (self.energies < hi)]

    def pattern(self, regex):
        """
        returns a new orbital set where the basis functions have been
        filtered as those which labels are matching the supplied regex.
        """
        matching = [bool(re.search(regex, label)) for label in self.basis_set.labels]

        return self.filter_basis(np.asarray(matching))


@export
class Wavefunction():
    def __init__(self, mo, basis_set, salcs=None, overlap=None, fockint=None, spinmult=None):
        self.mo = mo
        self.basis_set = basis_set
        self.salcs = salcs
        self.overlap = overlap
        self.fockint = fockint
        self.spinmult = spinmult

    def electronic_info(self):
        '''
        return a tuple containing the total number of electrons, the number of
        alpha electrons, the number of beta electrons, and the spin multiplicity.
        '''
        if 'alfa' in self.mo and 'beta' in self.mo:
            n_alfa = int(np.sum(self.mo['alfa'].occupations))
            n_beta = int(np.sum(self.mo['beta'].occupations))
            n_electrons = n_alfa + n_beta
            if self.spinmult is None:
                spinmult = n_alfa - n_beta + 1
            else:
                spinmult = self.spinmult
        elif 'restricted' in self.mo:
            try:
                n_electrons = int(np.sum(self.mo['restricted'].occupations))
            except ValueError:
                n_electrons = 0
            if self.spinmult is None:
                spinmult = 1
            else:
                spinmult = self.spinmult
            n_beta = (n_electrons - (spinmult - 1)) // 2
            n_alfa = n_electrons - n_beta
        else:
            raise InvalidRequest('orbital dict does not contain valid keys')
        electronic_charge = -n_electrons
        return (n_electrons, n_alfa, n_beta, spinmult, electronic_charge)

    def nuclear_info(self):
        '''
        return a tuple containing the total number of atoms and nuclear charge
        '''
        n_atoms = len(self.basis_set.center_labels)
        nuclear_charge = int(np.sum(self.basis_set.center_charges))
        return (n_atoms, nuclear_charge)

    def print_orbitals(self, desym=False, types=None, erange=None, pattern=None,
                       kind='restricted', order=None):

        try:
            orbitals = self.mo[kind]
        except KeyError:
            raise Error('invalid orbital kind parameter')

        if types is not None:
            orbitals = orbitals.type(*types)

        if erange is not None:
            orbitals = orbitals.erange(*erange)

        if pattern is not None:
            orbitals = orbitals.pattern(pattern)

        if order is not None:
            orbitals = orbitals.sort_basis(order=order)

        if desym:
            orbitals.show()
        else:
            orbitals.show_by_irrep()

    def guessorb(self, kind='restricted'):
        """
        generate a set of initial molecular orbitals
        """
        guessorb = {}
        Smat_ao = np.asmatrix(self.overlap)
        Fmat_ao = np.asmatrix(self.fockint)
        for kind in self.mo.keys():
            C_mo = np.asmatrix(self.mo[kind].coefficients)
            E_mo = np.empty(len(self.mo[kind].energies))
            irreps = self.mo[kind].irreps.copy()
            for irrep in np.unique(irreps):
                mo_set, = np.where(irreps == irrep)
                Cmat = C_mo[:,mo_set]
                Smat_mo = Cmat.T * Smat_ao * Cmat
                # orthonormalize
                s,U = np.linalg.eigh(Smat_mo)
                U_lowdin = U * np.diag(1/np.sqrt(s)) * U.T
                Cmat = Cmat * U_lowdin
                # diagonalize metric Fock
                Fmat_mo = Cmat.T * Smat_ao.T * Fmat_ao * Smat_ao * Cmat
                f,U = np.linalg.eigh(Fmat_mo)
                Cmat = Cmat * U
                # copy back to correct supsym id
                C_mo[:,mo_set] = Cmat
                E_mo[mo_set] = f
            # finally, create new orbital set with new coefficients and energies
            mo_order = np.argsort(E_mo)
            guessorb[kind] = OrbitalSet(C_mo[:,mo_order],
                                        energies=E_mo[mo_order],
                                        irreps=irreps[mo_order],
                                        basis_set=self.mo[kind].basis_set)
        return Wavefunction(guessorb, self.basis_set)

    @classmethod
    def from_h5(cls, filename):
        """ Generates a wavefunction from a Molcas HDF5 file """
        f = MolcasHDF5(filename, 'r')

        n_bas = f.n_bas

        if n_bas is None:
            raise Exception('no basis set size available on file')

        n_irreps = len(n_bas)

        if n_irreps > 1:
            n_atoms = f.natoms_all()
            center_labels = f.desym_center_labels()
            center_charges = f.desym_center_charges()
            center_coordinates = f.desym_center_coordinates()
            contracted_ids = f.desym_basis_function_ids()
            salcs = f.desym_matrix()
        else:
            n_atoms = f.natoms_unique()
            center_labels = f.center_labels()
            center_charges = f.center_charges()
            center_coordinates = f.center_coordinates()
            contracted_ids = f.basis_function_ids()
            overlap = f.ao_overlap_matrix()
            fockint = f.ao_fockint_matrix()
        primitive_ids = f.primitive_ids()
        primitives = f.primitives()


        basis_set = BasisSet(
                center_labels,
                center_charges,
                center_coordinates,
                contracted_ids,
                primitive_ids,
                primitives,
                )

        if n_irreps > 1:
            irrep_list = list(np.array([irrep]*nb) for irrep, nb in enumerate(n_bas))
            mo_irreps = lst_to_arr(irrep_list)
        else:
            mo_irreps = lst_to_arr(f.supsym_irrep_indices())

        unrestricted = f.unrestricted()
        if unrestricted:
            kinds = ['alfa', 'beta']
        else:
            kinds = ['restricted']

        mo = {}
        for kind in kinds:
            mo_occupations = f.mo_occupations(kind=kind)
            mo_energies = f.mo_energies(kind=kind)
            mo_typeindices = f.mo_typeindices(kind=kind)
            mo_vectors = f.mo_vectors(kind=kind)

            mo_occupations = lst_to_arr(mo_occupations)
            mo_energies = lst_to_arr(mo_energies)
            mo_typeindices = lst_to_arr(mo_typeindices)
            mo_vectors = la.block_diag(*mo_vectors)

            if n_irreps > 1:
                mo_vectors = np.dot(salcs, mo_vectors)

            mo[kind] = OrbitalSet(mo_vectors,
                                  types=mo_typeindices,
                                  irreps=mo_irreps,
                                  energies=mo_energies,
                                  occupations=mo_occupations,
                                  basis_set=basis_set)

        overlap = la.block_diag(*f.ao_overlap_matrix())
        fockint = la.block_diag(*f.ao_fockint_matrix())
        if n_irreps > 1:
            overlap = np.dot(np.dot(salcs, overlap), salcs.T)
            fockint = np.dot(np.dot(salcs, fockint), salcs.T)

        try:
            ispin = f.ispin()
        except DataNotAvailable:
            ispin = None

        return cls(mo, basis_set,
                   overlap=overlap, fockint=fockint,
                   spinmult=ispin)

    @classmethod
    def from_inporb(cls, filename):
        """ Generates a wavefunction from a Molcas INPORB file """
        f = inporb.MolcasINPORB(filename, 'r')

        n_bas = f.n_bas

        if n_bas is None:
            raise Exception('no basis set size available on file')

        n_irreps = len(n_bas)<|MERGE_RESOLUTION|>--- conflicted
+++ resolved
@@ -198,70 +198,6 @@
         elif order == 'molden':
             return self.cgto_molden_indices[ids]
         else:
-<<<<<<< HEAD
-            if not self.nsym:
-                print('no symmetry info, taking length of NBAS')
-                self.nsym = len(self.nbas)
-            else:
-                if self.nsym != len(self.nbas):
-                    raise Exception('corrupted data: NSYM != length of NBAS')
-        self.irrep_labels = maybe_get(f, 'irrep_labels')
-
-        # basis set information
-        self.natoms_unique = maybe_get(f, 'natoms_unique')
-        self.center_labels = maybe_get(f, 'center_labels')
-        self.center_charges = maybe_get(f, 'center_charges')
-        self.center_coordinates = maybe_get(f, 'center_coordinates')
-        self.basis_function_ids = maybe_get(f, 'basis_function_ids', self.nbas)
-
-        if self.center_labels is not None:
-            self.center_idx = ordered_list(self.center_labels)
-
-        # desymmetrization information
-        self.natoms_all = maybe_get(f, 'natoms_all')
-        self.desym_center_labels = maybe_get(f, 'desym_center_labels')
-        self.desym_center_charges = maybe_get(f, 'desym_center_charges')
-        self.desym_center_coordinates = maybe_get(f, 'desym_center_coordinates')
-        self.desym_basis_function_ids = maybe_get(f, 'desym_basis_function_ids')
-
-        if self.desym_center_labels is not None:
-            self.desym_center_idx = ordered_list(self.desym_center_labels)
-
-        self.desym_matrix = maybe_get(f, 'desym_matrix', self.nbas)
-
-        if self.desym_center_labels is not None:
-            self.desym_center_unique_idx = {}
-            for idx, lbl in enumerate(self.desym_center_labels):
-                unique_center = lbl[:lenin]
-                unique_idx = self.center_idx[unique_center]
-                element, = re.match('([^\d]+)', unique_center).groups()
-                lbl_new = '{:6s}'.format(element + str(1+idx))
-                self.desym_center_labels[idx] = lbl_new
-                self.desym_center_unique_idx[lbl_new] = unique_idx
-            self.desym_center_idx = ordered_list(self.desym_center_labels)
-
-        # basis set for unique centers
-        self.basisset = maybe_get(f, 'basisset')
-
-        # AO matrices
-        self.ao_overlap_matrix = maybe_get(f, 'ao_overlap_matrix', self.nbas)
-        self.ao_fockint_matrix = maybe_get(f, 'ao_fockint_matrix', self.nbas)
-
-        # wavefunction data
-        self.uhf = safe_select(maybe_get(f, 'uhf'), False)
-        self.mo_occupations, self.mo_occupations_b = maybe_get(f, 'mo_occupations', self.nbas, self.uhf)
-        self.mo_energies, self.mo_energies_b = maybe_get(f, 'mo_energies', self.nbas, self.uhf)
-        self.mo_typeindices, self.mo_typeindices_b = maybe_get(f, 'mo_typeindices', self.nbas, self.uhf)
-        self.mo_vectors, self.mo_vectors_b = maybe_get(f, 'mo_vectors', self.nbas, self.uhf)
-
-        # electron data
-        self.spin_multiplicity = safe_select(maybe_get(f, 'ispin'), 1)
-        if self.uhf:
-            self.nelec_a = int(np.sum(np.sum(occ) for occ in self.mo_occupations))
-            self.nelec_b = int(np.sum(np.sum(occ) for occ in self.mo_occupations_b))
-            self.nelec = self.nelec_a + self.nelec_b
-            self.spin_multiplicity = (self.nelec_a - self.nelec_b) + 1
-=======
             raise Error('invalid order parameter')
 
 
@@ -284,67 +220,10 @@
         if irreps is None:
             self.irreps = np.zeros(self.n_bas)
             self.n_irreps = 1
->>>>>>> 1dc724a1
         else:
             self.irreps = irreps
             self.n_irreps = len(set(irreps))
 
-<<<<<<< HEAD
-        if self.desym_center_charges is not None:
-            self.charge = int(np.sum(self.desym_center_charges)) - self.nelec
-        elif self.center_charges is not None:
-            self.charge = int(np.sum(self.center_charges)) - self.nelec
-
-        self.supsym_nsym = maybe_get(f, 'supsym_nsym')
-        self.supsym_irrep_indices, self.supsym_irrep_indices_b = maybe_get(f, 'supsym_irrep_indices', self.nbas, self.uhf)
-        self.supsym_irrep_labels = maybe_get(f, 'supsym_irrep_labels')
-        if self.supsym_irrep_labels is not None:
-            self.supsym_nsym = [len(self.supsym_irrep_labels)]
-
-    def print_orbitals(self, ao_pattern=None, typeid_list=None, linewidth=10):
-
-        """ prints the MO vectors as formatted columns """
-
-        # early check on required data
-        if self.mo_vectors is None:
-            raise Exception('cannot print orbitals, no MO coefficients present!')
-
-        # substitute optional data
-        irrep_labels = safe_select(self.irrep_labels, np.array(['?']*self.nsym, dtype='U1'))
-        basis_function_ids = safe_select(self.basis_function_ids, [None for nb in self.nbas])
-
-        for mo_category, mo_typeindices, mo_occupations, mo_energies, mo_vectors, mo_irreps, \
-                in zip(('Alpha', 'Beta') if self.uhf else ('', None),
-                       (self.mo_typeindices, self.mo_typeindices_b),
-                       (self.mo_occupations, self.mo_occupations_b),
-                       (self.mo_energies, self.mo_energies_b),
-                       (self.mo_vectors, self.mo_vectors_b),
-                       (self.supsym_irrep_indices, self.supsym_irrep_indices_b),
-                       ):
-
-            if mo_category is None:
-                continue
-
-            mo_typeindices = safe_select(mo_typeindices, [np.array(['?']*nb, dtype='U1') for nb in self.nbas])
-            mo_occupations = safe_select(mo_occupations, [np.zeros(nb) for nb in self.nbas])
-            mo_energies = safe_select(mo_energies, [np.zeros(nb) for nb in self.nbas])
-
-            mo_type = {
-                'f': 'frozen',
-                'i': 'inactive',
-                '1': 'RAS1',
-                '2': 'RAS2',
-                '3': 'RAS3',
-                's': 'secondary',
-                'd': 'deleted',
-                '?': 'unknown',
-                }
-
-            # time for output!
-            if mo_category:
-                print('{:s} Molecular Orbitals:'.format(mo_category))
-                print()
-=======
         self.n_irreps = len(np.unique(irreps))
 
         if ids is None:
@@ -460,7 +339,6 @@
         """
         prints the entire orbital set in blocks of cols orbitals
         """
->>>>>>> 1dc724a1
 
         for offset in range(0, self.n_orb, cols):
             orbitals = self[offset:offset+cols]
